--- conflicted
+++ resolved
@@ -21,9 +21,7 @@
 DAQHeader *daqHeader;
 
 sig_atomic_t waiting_to_quit;  
-sig_atomic_t quit_now;       
-sig_atomic_t newSubRun; 
-unsigned int subRun;
+sig_atomic_t quit_now;        
 void quitsignal_handler(int signum);
 
 // log4cpp Variables - Needed throughout the EventBuilder functions.
@@ -39,20 +37,15 @@
   */
 int main(int argc, char *argv[]) 
 {
-  waiting_to_quit = false;
-  quit_now = false;
-  newSubRun = true;
-  subRun = 0;
-  char fileName [1024];
-  std::ofstream * binary_outputfile;
-
   if (argc < 3) {
     printf("Usage: EventBuilder <et_filename> <rawdata_filename> <network port (default 1201)> <callback PID (default: no PID)>\n");
     printf("  Please supply the full path!\n");
     exit(EXIT_CONFIG_ERROR);
   }
   std::cout << "ET Filesystem          = " << argv[1] << std::endl;
-
+  string output_filename(argv[2]);
+  // Open the file for binary output.
+  ofstream binary_outputfile(output_filename.c_str(),ios::out|ios::app|ios::binary); 
   int networkPort = 1201;
   if (argc > 3) networkPort = atoi(argv[3]);
   std::cout << "ET Network Port        = " << networkPort << std::endl;
@@ -69,17 +62,12 @@
 
   char log_filename[100]; 
   // TODO: Setup precompiler options for logs on Nearline, other machines, and timestamping.
-<<<<<<< HEAD
-  sprintf(log_filename, "/work/data/logs/bbEventBuilderLog.txt"); 
-
-=======
   #ifdef NEARLINE
   sprintf(log_filename, "/scratch/nearonline/var/logs/EventBuilderLog.txt"); 
   #else
   sprintf(log_filename, "/work/data/logs/EventBuilderLog.txt"); 
   #endif
   
->>>>>>> ac393ef2
   eventBuilderAppender = new log4cpp::FileAppender("default", log_filename,false);
   eventBuilderAppender->setLayout(new log4cpp::BasicLayout());
   rootCategory.addAppender(eventBuilderAppender);
@@ -89,7 +77,7 @@
   eventbuilder.infoStream() << "~~~~~~~~~~~~~~~~~~~~~~~~~~~~~~~~~~~~~~~~~~~~~~~~~~~";
   eventbuilder.infoStream() << "Arguments to the Event Builder: ";
   eventbuilder.infoStream() << "  ET System              = " << argv[1];
-  eventbuilder.infoStream() << "  Output Filename        = " << fileName;
+  eventbuilder.infoStream() << "  Output Filename        = " << output_filename;
   eventbuilder.infoStream() << "  ET System Port         = " << networkPort;
   eventbuilder.infoStream() << "~~~~~~~~~~~~~~~~~~~~~~~~~~~~~~~~~~~~~~~~~~~~~~~~~~~";
 
@@ -112,8 +100,6 @@
   // We will use custom singnal handlers to interact with the Run Control.
   sigaction(SIGINT,  &quit_action, NULL);
   sigaction(SIGTERM, &quit_action, NULL);
-  sigaction(SIGUSR1, &quit_action, NULL);
-  sigaction(SIGUSR2, &quit_action, NULL);
 
   int            status;
   et_openconfig  openconfig;
@@ -168,8 +154,7 @@
       newheartbeat = id->sys->heartbeat;
     }
     counter++;  
-    std::cout << counter << "  New = " << newheartbeat << "  old=" << oldheartbeat << std::endl;
-  } while ((newheartbeat!=oldheartbeat)&&(counter!=60));
+  } while ((newheartbeat==oldheartbeat)&&(counter!=60));
   if (counter==60) {
     eventbuilder.fatalStream() << "Error in EventBuilder::main()!";
     eventbuilder.fatalStream() << "ET System did not start properly!  Exiting...";
@@ -213,33 +198,6 @@
   bool continueRunning = true;
   while ((et_alive(sys_id)) && continueRunning) {
     struct timespec time;
-
-    if ( newSubRun )
-    {
-      newSubRun = false;
-      if ( subRun > 0 ) 
-      { 
-	binary_outputfile->close(); 
-	delete(binary_outputfile);
-	eventbuilder.infoStream() << "Closed file " << fileName << " after " << 
-	  evt_counter << " events";
-	std::cout << "Closed file " << fileName << " after " << 
-	  evt_counter << " events" << std::endl;
-
-      }
-      subRun++;
-      evt_counter = 0;
-
-      sprintf(fileName, argv[2], subRun);
-      eventbuilder.infoStream() << "Opening file " << fileName;
-      std::cout << "Opening file " << fileName << std::endl;
-
-      // Open the file for binary output for the new subRun
-      binary_outputfile = new ofstream(fileName,ios::out|ios::app|ios::binary); 
-
-      // Notify parent we are done turning over the subrun
-      if ( callback_pid ) { kill(callback_pid, SIGUSR2);}
-    }
 
     // there are two different circumstances under which we will acquire events.
     //
@@ -260,7 +218,7 @@
       // case 1: try to get an event but return immediately.
 
       time.tv_sec  = 0;
-      time.tv_nsec = 100000000;
+      time.tv_nsec = 1000; // wait 1 microsecond
 
       // sleep to avoid a busy-wait.
       // commenting this sleep out for now - this will keep the CPU engaged 
@@ -276,9 +234,7 @@
       // for another event (the 'continue' is below the specific error
       // handling that follows below).  note that the 'time' parameter
       // is ignored in this mode.
-      // 2013.04.25 Change to ET_TIMED mode, so now another option is 
-      // ET_ERROR_TIMEOUT, which can be ignored except if we are quitting.  (w.badgett)
-      status = et_event_get(sys_id, attach, &pe, ET_TIMED, &time);
+      status = et_event_get(sys_id, attach, &pe, ET_ASYNC, &time);
     }
     else if (waiting_to_quit && !quit_now)
     {
@@ -287,6 +243,7 @@
       time.tv_sec = SECONDS_BEFORE_TIMEOUT;
       time.tv_nsec = 0;
       status = et_event_get(sys_id, attach, &pe, ET_TIMED, &time);
+
       // if we did indeed time out, it's time to quit.
       if (status == ET_ERROR_TIMEOUT)
         continueRunning = false;
@@ -315,11 +272,8 @@
       continueRunning = false;
     }
     else if (status == ET_ERROR_TIMEOUT) {
-      if ( waiting_to_quit || quit_now )
-      {
-	eventbuilder.fatal("EventBuilder::main(): et_client: got timeout\n");
-	continueRunning = false;
-      }
+      eventbuilder.fatal("EventBuilder::main(): et_client: got timeout\n");
+      continueRunning = false;
     }
     else if (status == ET_ERROR_WAKEUP) {
       eventbuilder.fatal("EventBuilder::main(): et_client: someone told me to wake up\n");
@@ -329,7 +283,6 @@
       continue;  // continue silently here.  (see note on et_event_get() call above.)
     }
 
-    // If no event returned, skip event processing
     if (status != ET_OK) {
       eventbuilder.warnStream() << "Got status " << status << " when I asked for an ET event!";
       continue;
@@ -364,16 +317,10 @@
     status = et_event_put(sys_id, attach, pe); 
     #endif
     evt_counter++;
-    std::cout << "Event " << evt_counter << std::endl;
     eventbuilder.debugStream() << "Now write the event to the binary output file...";
     eventbuilder.debugStream() << " Writing " << evt->dataLength << " bytes...";
-<<<<<<< HEAD
-    binary_outputfile->write((char *) evt->data, evt->dataLength);  
-    binary_outputfile->flush();
-=======
     binary_outputfile.write((char *) evt->data, evt->dataLength);  
     binary_outputfile.flush();
->>>>>>> ac393ef2
 
 		if (HeaderData::SentinelBank == (HeaderData::BankType)evt->leadBankType())
 			continueRunning = false;
@@ -393,14 +340,7 @@
     exit(EXIT_ETSTARTUP_ERROR);
   }
 
-  if (( subRun > 0 ) && ( binary_outputfile != NULL ))
-  {
-    binary_outputfile->close(); 
-    delete(binary_outputfile);
-  }
-
-  // Notify parent we are shutting down
-  if ( callback_pid ) { kill(callback_pid, SIGUSR2);}
+  binary_outputfile.close(); 
 
   eventbuilder.infoStream() << "Closing the Event Builder!";
   log4cpp::Category::shutdown();
@@ -414,37 +354,25 @@
   // this message into the middle of stuff in the STDERR buffer.  the worst that
   // can happen is that another message is broken in half with our message in the middle:
   // hence the flushes and the extra line breaks for readability.
-
-  if ( signum == SIGUSR2 )
+  if (waiting_to_quit)
   {
-    fflush(stdout);
-    printf("Received SIGUSR2 signal for new subRun\n");
-    fflush(stdout);
-    newSubRun = true;
-    signal (signum, quitsignal_handler);
+    fflush(stderr);
+    fprintf(stderr, "\n\nShutdown request acknowledged.  Will close down as soon as possible.\n\n");
+    fflush(stderr);
+
+    quit_now = true;
   }
   else
   {
-    if (waiting_to_quit)
-    {
-      fflush(stderr);
-      fprintf(stderr, "\n\nShutdown request acknowledged.  Will close down as soon as possible.\n\n");
-      fflush(stderr);
-
-      quit_now = true;
-    }
-    else
-    {
-      fflush(stderr);
-      fprintf(stderr, "\n\nInstructed to close.\nNote that any events remaining in the buffer will first be cleared, and then we will wait 60 seconds to be sure there are no more.\nIf you really MUST close down NOW, issue the signal again (ctrl-C or 'kill <this process's PID>').\n\n");
-      fflush(stderr);
-
-      waiting_to_quit = true;
-
-      // be sure to re-enable the signal!
-      // (it's blocked by default when the handler is called)
-      signal (signum, quitsignal_handler);
-    }
+    fflush(stderr);
+    fprintf(stderr, "\n\nInstructed to close.\nNote that any events remaining in the buffer will first be cleared, and then we will wait 60 seconds to be sure there are no more.\nIf you really MUST close down NOW, issue the signal again (ctrl-C or 'kill <this process's PID>').\n\n");
+    fflush(stderr);
+
+    waiting_to_quit = true;
+
+    // be sure to re-enable the signal!
+    // (it's blocked by default when the handler is called)
+    signal (signum, quitsignal_handler);
   }
 }
 
