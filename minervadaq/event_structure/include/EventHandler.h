--- conflicted
+++ resolved
@@ -15,11 +15,7 @@
 struct EventHandler {
   unsigned short dataLength;
   unsigned char data[ MinervaDAQSizes::MaxTotalDataPerChain ];
-<<<<<<< HEAD
 	unsigned char leadBankType() const; 
-=======
-  unsigned char leadBankType() const; 
->>>>>>> ac393ef2
   const char* dataAsCString() const;
 };
 
