#ifndef DAQWorker_cxx
#define DAQWorker_cxx
/*! \file DAQWorker.cpp
*/

#include <fstream>

#include "EventHandler.h"
#include "DAQHeader.h"
#include "DAQWorker.h"
#include "ADCFrame.h"

#include "exit_codes.h"

log4cpp::Category& daqWorker = 
log4cpp::Category::getInstance(std::string("daqWorker"));

//---------------------------------------------------------
DAQWorker::DAQWorker( const DAQWorkerArgs* theArgs, 
    log4cpp::Priority::Value priority,
    bool *theStatus ) :
  args(theArgs),
  status(theStatus),
  declareEventsToET(false)
{
  daqWorker.setPriority(priority);

  daqWorker.infoStream() << "~~~~~~~~~~~~~~~~~~~~~~~~~~~~~~~~~~~~~~~~~~~~~~~~~~~";
  daqWorker.infoStream() << "Arguments to MINERvA DAQ Worker: ";
  daqWorker.infoStream() << "  Run Number             = " << args->runNumber;
  daqWorker.infoStream() << "  Subrun Number          = " << args->subRunNumber;
  daqWorker.infoStream() << "  Total Gates            = " << args->numberOfGates;
  daqWorker.infoStream() << "  Running Mode (encoded) = " << args->runMode;
  daqWorker.infoStream() << "  Detector (encoded)     = " << args->detector;
  daqWorker.infoStream() << "  DetectorConfiguration  = " << args->detectorConfigCode;
  daqWorker.infoStream() << "  LED Level (encoded)    = " << (int)args->ledLevel;
  daqWorker.infoStream() << "  LED Group (encoded)    = " << (int)args->ledGroup;
  daqWorker.infoStream() << "  ET Filename            = " << args->etFileName;
  daqWorker.infoStream() << "  SAM Py Filename        = " << args->samPyFileName;
  daqWorker.infoStream() << "  SAM JSON Filename      = " << args->samJSONFileName;
  daqWorker.infoStream() << "  LOG Filename           = " << args->logFileName;
  daqWorker.infoStream() << "  Configuration File     = " << args->hardwareConfigFileName;
  daqWorker.infoStream() << "  VME Card Init. Level   = " << args->hardwareInitLevel;	
  daqWorker.infoStream() << "  ET System Port         = " << args->networkPort;	
  daqWorker.infoStream() << "See Event/MinervaEvent/xml/DAQHeader.xml for codes.";
  daqWorker.infoStream() << "~~~~~~~~~~~~~~~~~~~~~~~~~~~~~~~~~~~~~~~~~~~~~~~~~~~";

  readoutWorker = new ReadoutWorker( priority, theStatus, (bool)args->hardwareInitLevel );
  stateRecorder = new ReadoutStateRecorder( args, priority );
  dbWorker = new DBWorker( args, priority );
}

//---------------------------------------------------------
DAQWorker::~DAQWorker()
{
  daqWorker.debugStream() << "dtor...";
  delete readoutWorker;
  delete stateRecorder;
  delete dbWorker;
  daqWorker.debugStream() << "dtor finished.";
}

//---------------------------------------------------------
void DAQWorker::InitializeHardware()
{
  daqWorker.infoStream() << "Initializing Hardware for DAQWorker...";

  // Read in hardware config here. For now, hard code...

  readoutWorker->AddCrate(0);
<<<<<<< HEAD
  readoutWorker->GetVMECrateVector(0)->AddECROC( 3, 5, 0, 0, 0 );
=======
  readoutWorker->AddCrate(1);
#if WH14
  readoutWorker->GetVMECrateVector(0)->AddECROC( 1,  0,  2,  2,  0 );
  readoutWorker->GetVMECrateVector(1)->AddECROC( 3,  5,  0,  0,  0 );
>>>>>>> ac393ef2
  readoutWorker->GetVMECrateVector(0)->AddCRIM( 224 );
#endif
#if NUMI
  readoutWorker->GetVMECrateVector(0)->AddECROC( 1, 10, 10, 10,  6 );
  readoutWorker->GetVMECrateVector(0)->AddECROC( 2, 10, 10,  9,  5 );
  readoutWorker->GetVMECrateVector(0)->AddECROC( 3, 10, 10, 10, 10 );
  readoutWorker->GetVMECrateVector(0)->AddECROC( 4,  9,  9,  9,  9 );
  readoutWorker->GetVMECrateVector(0)->AddECROC( 5, 10, 10, 10, 10 );
  readoutWorker->GetVMECrateVector(0)->AddECROC( 6,  9,  9,  9,  9 );
  readoutWorker->GetVMECrateVector(0)->AddECROC( 7, 10, 10, 10, 10 );
  readoutWorker->GetVMECrateVector(0)->AddECROC( 8,  9,  9,  9,  9 );
  readoutWorker->GetVMECrateVector(1)->AddECROC( 1, 10, 10, 10, 10 );
  readoutWorker->GetVMECrateVector(1)->AddECROC( 2,  9,  9,  9,  9 );
  readoutWorker->GetVMECrateVector(1)->AddECROC( 3, 10, 10,  6,  6 );
  readoutWorker->GetVMECrateVector(1)->AddECROC( 4,  9,  9,  5,  5 );
  readoutWorker->GetVMECrateVector(1)->AddECROC( 5,  6,  6,  6,  2 );
  readoutWorker->GetVMECrateVector(1)->AddECROC( 6,  5,  5,  5,  0 );
  readoutWorker->GetVMECrateVector(1)->AddECROC( 7, 10, 10, 10, 10 );
  readoutWorker->GetVMECrateVector(0)->AddCRIM( 224 );
  readoutWorker->GetVMECrateVector(0)->AddCRIM( 240 );
  readoutWorker->GetVMECrateVector(1)->AddCRIM( 224 );
  readoutWorker->GetVMECrateVector(1)->AddCRIM( 240 );
#endif
  readoutWorker->InitializeCrates( args->runMode );
}

//---------------------------------------------------------
int DAQWorker::SetUpET()  
{
  daqWorker.infoStream() << "Setting up ET...";
  declareEventsToET = true;

  et_openconfig  openconfig;

  // Configuring the ET system is the first thing we must do.
  et_open_config_init(&openconfig);

  // Set the remote host. We operate the DAQ exclusively 
  // in "remote" mode even when running on only one PC.
  et_open_config_setmode(openconfig, ET_HOST_AS_REMOTE);  

  // Set to the host machine name. 
  et_open_config_sethost(openconfig, (args->hostName).c_str());
  daqWorker.infoStream() << "Setting ET host to " << args->hostName;

  // Set direct connection.
  et_open_config_setcast(openconfig, ET_DIRECT);  // Remote mode only.

  // Set the server port.
  et_open_config_setserverport(openconfig, args->networkPort); // Remote mode only.
  daqWorker.infoStream() << "Set ET server port to " << args->networkPort; 

  // Open it.
  daqWorker.infoStream() << "Trying to open ET system...";   
  if (et_open(&sys_id, (args->etFileName).c_str(), openconfig) != ET_OK) {
    daqWorker.fatalStream() << "et_producer: et_open problems!";
    return EXIT_UNSPECIFIED_ERROR;
  }
  daqWorker.infoStream() << "...Opened ET system!";  

  // Clean up.
  et_open_config_destroy(openconfig);

  // Set the debug level for output (everything).
  et_system_setdebug(sys_id, ET_DEBUG_INFO);

  // Attach to GRANDCENTRAL station since we are producing events.
  int etattstat = et_station_attach(sys_id, ET_GRANDCENTRAL, &attach); 
  if (etattstat < 0) {
    daqWorker.fatalStream() << "et_producer: error in station attach!";
    daqWorker.fatalStream() << " error code = " << etattstat;
    return etattstat;
  } 
  daqWorker.infoStream() << "Successfully attached to GRANDCENTRAL Station.";        

  return 0;
}

//---------------------------------------------------------
//! Declare the data contents of an EventHandler to ET.
bool DAQWorker::ContactEventBuilder( EventHandler *handler )
{
  daqWorker.infoStream() << "Contacting Event Builder...";
  if (!declareEventsToET) return true;

  unsigned short length = handler->dataLength;
  daqWorker.debugStream() << "EventHandler dataLength = " << length;

  while (et_alive(sys_id)) {
    daqWorker.debugStream() << "  ->ET is Alive!";
    et_event *pe;         
    EventHandler *pdata;  
    int status = et_event_new(sys_id, attach, &pe, ET_SLEEP, NULL,
        sizeof(struct EventHandler)); 
    if (status == ET_ERROR_DEAD) {
      daqWorker.crit("ET system is dead in ContactEventBuilder!");
      break;
    } else if (status == ET_ERROR_TIMEOUT) {
      daqWorker.crit("Got an ET timeout in ContactEventBuilder!");
      break;
    } else if (status == ET_ERROR_EMPTY) {
      daqWorker.crit("No ET events in ContactEventBuilder!");
      break;
    } else if (status == ET_ERROR_BUSY) {
      daqWorker.crit("ET Grandcentral is busy in ContactEventBuilder!");
      break;
    } else if (status == ET_ERROR_WAKEUP) {
      daqWorker.crit("ET wakeup error in ContactEventBuilder!");
      break;
    } else if ((status == ET_ERROR_WRITE) || (status == ET_ERROR_READ)) {
      daqWorker.crit("ET socket communication error in ContactEventBuilder!");
      break;
    } if (status != ET_OK) {
      daqWorker.fatal("ET et_producer: error in et_event_new in ContactEventBuilder!");
      return false;
    }
    // Put data into the event.
    if (status == ET_OK) {
      daqWorker.debugStream() << "Putting Event into ET System...";
      et_event_getdata(pe, (void **)&pdata); 
#ifndef GOFAST
      { 
        daqWorker.debugStream() << "-----------------------------------------------";
        daqWorker.debugStream() << "EventHandler_size: " << sizeof(struct EventHandler);
        daqWorker.debugStream() << "Finished Processing Event Data:";
        for (int index = 0; index < length; index++) {
          daqWorker.debug("     Data Byte %02d = 0x%02X",
              index,(unsigned int)handler->data[index]);
        }
      }
#endif
      // TODO : statically sized EventHandler is typically far too big. Dynamic?
      memmove(pdata, handler, sizeof(struct EventHandler));
      et_event_setlength(pe, sizeof(struct EventHandler));
    } 

    // Put the event into the ET system.
    status = et_event_put(sys_id, attach, pe); 
    if (status != ET_OK) {
      daqWorker.fatal("et_producer: put error in ContactEventBuilder!");
      return false;
    }
    if (!et_alive(sys_id)) {
      et_wait_for_alive(sys_id);
    }
    break; // Done processing the event. 
  } // while alive 

  daqWorker.debugStream() << "  Exiting ContactEventBuilder...";
  return true;
}

//---------------------------------------------------------
bool DAQWorker::CloseDownET()
{
  daqWorker.infoStream() << "Closing down ET...";
  if (!declareEventsToET) return true;

  if (et_station_detach(sys_id, attach) < 0) {
    daqWorker.fatal("et_producer: error in station detach\n");
    return false;
  }     

  return true;
}

//---------------------------------------------------------
//! While the next gate condition is valid, read all EChannels.
void DAQWorker::TakeData()
{
  daqWorker.infoStream() << "Beginning Data Acquisition...";

  while ( BeginNextGate() ) {

    do {
      unsigned int blockSize = readoutWorker->GetNextDataBlockSize();  
      daqWorker.debugStream() << "Next data block size is: " << blockSize;
      std::tr1::shared_ptr<SequencerReadoutBlock> block = 
        readoutWorker->GetNextDataBlock( blockSize );
      if (declareEventsToET) {
        DeclareDataBlock<SequencerReadoutBlock>( block.get() );
      }
      else {
        DissolveDataBlock( block );
      }
    } while ( readoutWorker->MoveToNextChannel() );

    FinishGate();
    DeclareDAQHeaderToET();
  }

  daqWorker.infoStream() << "Finished Data Acquisition...";
}

//---------------------------------------------------------
//! Reset EChannels pointer; get trigger from ReadoutStateRecorder; trigger the ReadoutWorker.
bool DAQWorker::BeginNextGate()
{
  daqWorker.debugStream() << "DAQWorker::BeginNextGate...";
  daqWorker.debugStream() << "Continue Running Status = " << (*status);
  if (!(*status)) return false;

  unsigned long long triggerTime = 0;
  readoutWorker->ResetCurrentChannel();
  Triggers::TriggerType triggerType = stateRecorder->GetNextTriggerType();
  triggerTime = readoutWorker->Trigger( triggerType );
  /* triggerTime = readoutWorker->ManualTrigger( triggerType ); */
  stateRecorder->SetGateStartTime( triggerTime );

  return stateRecorder->BeginNextGate();
}

//---------------------------------------------------------
//! Set the finish time; Get the MINOSSGATE; Call the ReadoutStateRecorder.
bool DAQWorker::FinishGate()
{
  daqWorker.debugStream() << "DAQWorker::FinishGate...";
  stateRecorder->SetGateFinishTime( readoutWorker->GetNowInMicrosec() );
  stateRecorder->SetMINOSSGATE( readoutWorker->GetMINOSSGATE() );

  return stateRecorder->FinishGate();
}

//---------------------------------------------------------
//! Destroy a SequencerReadoutBlock to look at the frames. For debugging only!
void DAQWorker::DissolveDataBlock( std::tr1::shared_ptr<SequencerReadoutBlock> block )
{
  daqWorker.debugStream() << "Got data, destructively processing into frames...";
  block->ProcessDataIntoFrames();
  while (block->FrameCount()) {
    LVDSFrame * frame = block->PopOffFrame();
    daqWorker.debugStream() << (*frame);
    frame->printReceivedMessageToLog();
    if (MinervaDAQSizes::ADCFrameMaxSize == frame->ReceivedMessageLength()) {
      ADCFrame * adc = new ADCFrame((FrameTypes::FEBAddresses)1,0,0,(FrameTypes::RAMFunctionsHit)0);
      adc->SetReceivedMessage( frame->GetReceivedMessage() );
      adc->DecodeRegisterValues();
      adc->SetReceivedMessage(NULL);
      delete adc;
    }
    delete frame;
  }
}

//---------------------------------------------------------
void DAQWorker::DeclareDAQHeaderToET( HeaderData::BankType bankType )
{
  daqWorker.debugStream() << "Declaring Header to ET for bank type " << bankType;
  std::tr1::shared_ptr<DAQHeader> daqhead = stateRecorder->GetDAQHeader( bankType );
  DeclareDataBlock<DAQHeader>( daqhead.get() );
}

//---------------------------------------------------------
bool DAQWorker::SendSentinel()
{
  daqWorker.debugStream() << "Sending Sentinel Frame...";
  DeclareDAQHeaderToET( HeaderData::SentinelBank );
  return true;
}

//---------------------------------------------------------
template <class X> void DAQWorker::DeclareDataBlock( X *dataBlock )
{
  struct EventHandler * handler = NULL;
  handler = CreateEventHandler<X>( dataBlock );
  ContactEventBuilder( handler );
  DestroyEventHandler( handler );
}

//---------------------------------------------------------
template <class X> struct EventHandler * DAQWorker::CreateEventHandler( X *dataBlock )
{
  struct EventHandler * handler = (struct EventHandler *)malloc( sizeof(struct EventHandler) );
  assert( NULL != handler );

  handler->dataLength = dataBlock->GetDataLength();
  // If data ever becomes dynamic, we need to new it here.
  memcpy( handler->data, dataBlock->GetData(), handler->dataLength ); // dest, src, length

  return handler;
}

//---------------------------------------------------------
void DAQWorker::DestroyEventHandler( struct EventHandler * handler )
{
  assert( NULL != handler );
  // If data ever becomes dynamic, we need to free it here.
  free( handler );
}

//---------------------------------------------------------
int DAQWorker::WriteExceptionToDB( const FHWException & ex )
{
  return dbWorker->AddErrorToDB( ex );
}

#endif<|MERGE_RESOLUTION|>--- conflicted
+++ resolved
@@ -68,14 +68,10 @@
   // Read in hardware config here. For now, hard code...
 
   readoutWorker->AddCrate(0);
-<<<<<<< HEAD
-  readoutWorker->GetVMECrateVector(0)->AddECROC( 3, 5, 0, 0, 0 );
-=======
   readoutWorker->AddCrate(1);
 #if WH14
   readoutWorker->GetVMECrateVector(0)->AddECROC( 1,  0,  2,  2,  0 );
   readoutWorker->GetVMECrateVector(1)->AddECROC( 3,  5,  0,  0,  0 );
->>>>>>> ac393ef2
   readoutWorker->GetVMECrateVector(0)->AddCRIM( 224 );
 #endif
 #if NUMI
