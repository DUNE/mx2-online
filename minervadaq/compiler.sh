--- conflicted
+++ resolved
@@ -1,43 +1,29 @@
 #!/bin/sh
 
-<<<<<<< HEAD
-hostname=${HOSTNAME/.fnal.gov/}
-if [ -e "${DAQROOT}/options/$hostname.opts" ]; then
-  cp "${DAQROOT}/options/$hostname.opts" "${DAQROOT}/Make.options"
-else
-  echo "Warning: I don't see a customized .options file in options/ for your hostname: $HOSTNAME.  You'll get the defaults in Make.options!" 1>&2;
-  echo "If you don't want them, add the file: ${DAQROOT}/options/${hostname}.opts with the right Makefile macros."
-=======
-# Default to NuMI Setup
-cp ${DAQROOT}/options/numidaq.opts $DAQROOT/Make.options
-
-if   [ $LOCALE == "WH14TESTSTAND" ]; then
+if   [ "$LOCALE" == "WH14TESTSTAND" ]; then
   echo "Setting up Wilson Hall 14 SXO Test stand..."
   cp ${DAQROOT}/options/wh14teststand.opts $DAQROOT/Make.options
-elif [ $LOCALE == "D0TESTSTAND" ]; then
+elif [ "$LOCALE" == "D0TESTSTAND" ]; then
   echo "Setting up Wilson Hall 14 SXO Test stand..."
   cp ${DAQROOT}/options/d0teststand.opts $DAQROOT/Make.options
+else
+  hostname=${HOSTNAME/.fnal.gov/}
+  if [ -e "${DAQROOT}/options/$hostname.opts" ]; then
+    echo "Setting up options for host: $hostname"
+    cp "${DAQROOT}/options/$hostname.opts" "${DAQROOT}/Make.options"
+  else
+    echo "Warning: I don't see a customized .options file in options/ for your hostname: $HOSTNAME.  Using NuMI defaults!" 1>&2;
+    echo "If you don't want them, add the file: ${DAQROOT}/options/${hostname}.opts with the right Makefile macros." 1>&2;
+    cp ${DAQROOT}/options/numidaq.opts $DAQROOT/Make.options
+  fi
 fi
 
-# nearline builds 
-if [ "$HOSTNAME" == "mnvonlinelogger.fnal.gov" ]; then
-  cp ${DAQROOT}/options/mnvonlinelogger.opts $DAQROOT/Make.options
->>>>>>> 59a8d9a5
-fi
+pushd ${DAQROOT}/et_9.0/
+gmake install
+popd
 
- pushd ${DAQROOT}/et_9.0/
- gmake install
- popd
-
- if [ $# -gt 0 ]; then
-   gmake all
- else
-   gmake relink
-<<<<<<< HEAD
- fi
-=======
- fi
-
-
-
->>>>>>> 59a8d9a5
+if [ $# -gt 0 ]; then
+ gmake all
+else
+ gmake relink
+fi